import asyncio
import logging
import threading
from dataclasses import dataclass
from pathlib import Path
from typing import Any, AsyncGenerator, Dict, Iterable, List, Optional, Sequence

import torch
from transformers import (
<<<<<<< HEAD
    AutoModel,
=======
>>>>>>> 34ee1b0a
    AutoModelForCausalLM,
    AutoModelForVision2Seq,
    AutoProcessor,
    AutoTokenizer,
    TextIteratorStreamer,
)
<<<<<<< HEAD

try:  # transformers<4.46 does not expose this helper
    from transformers import AutoModelForImageTextToText
except ImportError:  # pragma: no cover - optional depending on version
    AutoModelForImageTextToText = None  # type: ignore[assignment]
=======
>>>>>>> 34ee1b0a
from transformers.modeling_utils import PreTrainedModel

from ..utils.env import get_settings

try:
    from PIL import Image
except ImportError as exc:  # pragma: no cover - pillow should be installed
    raise RuntimeError("Pillow is required for vision-language models") from exc

logger = logging.getLogger(__name__)


_VISION_LANGUAGE_KEYWORDS: Sequence[str] = (
    "vl",
    "vision",
    "video",
    "vila",
    "onevision",
    "internvl",
    "llava",
)


@dataclass
class _ModelBundle:
    processor: Any
    tokenizer: Any
    model: PreTrainedModel
    device: Optional[torch.device]
    dtype: Optional[torch.dtype]
    uses_vision_language: bool


_MODEL_CACHE: Dict[str, _ModelBundle] = {}
_CACHE_LOCK = asyncio.Lock()
_MODEL_LOCKS: Dict[str, asyncio.Lock] = {}


def _ensure_text(content: Any) -> str:
    if isinstance(content, str):
        return content
    if isinstance(content, list):
        parts = []
        for item in content:
            if isinstance(item, dict):
                if item.get("type") == "text" and item.get("text"):
                    parts.append(str(item["text"]))
                elif item.get("type") == "image_url" and item.get("image_url"):
                    url = item["image_url"].get("url")
                    if url:
                        parts.append(f"[image: {url}]")
            elif item:
                parts.append(str(item))
        return "\n".join(parts)
    if content is None:
        return ""
    return str(content)


def _format_prompt(
    messages: List[Dict[str, Any]], image_refs: Optional[Iterable[str]]
) -> str:
    segments: List[str] = []
    for message in messages:
        role = message.get("role", "user")
        role_label = "User" if role == "user" else "Assistant"
        text = _ensure_text(message.get("content"))
        segments.append(f"{role_label}: {text}" if text else f"{role_label}:")

    refs = list(image_refs or [])
    if refs:
        segments.append("User shared the following image frames:")
        segments.extend(refs)

    segments.append("Assistant:")
    return "\n".join(segments).strip() + "\n"


def _build_conversation(messages: List[Dict[str, Any]]) -> List[Dict[str, Any]]:
    conversation: List[Dict[str, Any]] = []
    for message in messages:
        role = message.get("role", "user")
        if role not in {"user", "assistant", "system"}:
            role = "user"
        text = _ensure_text(message.get("content"))
        content: List[Dict[str, Any]] = []
        if text:
            content.append({"type": "text", "text": text})
        if role == "system" and not content:
            continue
        conversation.append({"role": role, "content": content})
    return conversation

def _load_images(frame_paths: Sequence[Path]) -> List[Any]:
    images: List[Any] = []
    for frame_path in frame_paths:
        with Image.open(frame_path) as image:
            images.append(image.convert("RGB"))
    return images

def _load_images(frame_paths: Sequence[Path]) -> List[Any]:
    images: List[Any] = []
    for frame_path in frame_paths:
        with Image.open(frame_path) as image:
            images.append(image.convert("RGB"))
    return images


def _prepare_multimodal_inputs(
    processor: Any,
    messages: List[Dict[str, Any]],
    frame_paths: Sequence[Path],
) -> Dict[str, Any]:
    conversation = _build_conversation(messages)
    images = _load_images(frame_paths)

    if images:
        if not conversation or conversation[-1]["role"] != "user":
            conversation.append({"role": "user", "content": []})
        existing_content = conversation[-1].setdefault("content", [])
        image_items = [{"type": "image", "image": image} for image in images]
        conversation[-1]["content"] = image_items + existing_content

    if hasattr(processor, "apply_chat_template"):
        prompt = processor.apply_chat_template(
            conversation,
            tokenize=False,
            add_generation_prompt=True,
        )
        processor_kwargs: Dict[str, Any] = {"text": [prompt], "return_tensors": "pt"}
        if images:
            processor_kwargs["images"] = images
        return processor(**processor_kwargs)

    logger.warning("Processor missing chat template; falling back to text-only encoding")
    prompt = _format_prompt(
        messages,
        [path.as_posix() for path in frame_paths],
    )
    return processor(prompt, return_tensors="pt", add_special_tokens=True)


async def _load_model(model_name: str) -> _ModelBundle:
    async with _CACHE_LOCK:
        bundle = _MODEL_CACHE.get(model_name)
        if bundle:
            return bundle
        lock = _MODEL_LOCKS.setdefault(model_name, asyncio.Lock())
<<<<<<< HEAD

    async with lock:
        async with _CACHE_LOCK:
            bundle = _MODEL_CACHE.get(model_name)
            if bundle:
                return bundle

=======

    async with lock:
        async with _CACHE_LOCK:
            bundle = _MODEL_CACHE.get(model_name)
            if bundle:
                return bundle

>>>>>>> 34ee1b0a
        settings = get_settings()

        def _load() -> _ModelBundle:
            load_kwargs: Dict[str, Any] = {"trust_remote_code": True}
            target_device = settings.transformers_device
            if target_device == "auto":
                load_kwargs["device_map"] = "auto"
                load_kwargs["torch_dtype"] = torch.float16
            else:
                if target_device.startswith("cuda"):
                    load_kwargs["torch_dtype"] = torch.float16
                else:
                    load_kwargs["torch_dtype"] = torch.float32
            lower_name = model_name.lower()
            uses_vision_language = any(
                keyword in lower_name for keyword in _VISION_LANGUAGE_KEYWORDS
            )

            if uses_vision_language:
                processor = AutoProcessor.from_pretrained(
                    model_name, trust_remote_code=True
                )
<<<<<<< HEAD

                load_attempts: List[str] = []

                vision_loaders: List[Any] = []
                if AutoModelForImageTextToText is not None:
                    vision_loaders.append(AutoModelForImageTextToText)
                vision_loaders.append(AutoModelForVision2Seq)
                vision_loaders.append(AutoModelForCausalLM)
                vision_loaders.append(AutoModel)

                model = None
                for loader in vision_loaders:
                    try:
                        model = loader.from_pretrained(model_name, **load_kwargs)
                        break
                    except ValueError as err:
                        load_attempts.append(f"{loader.__name__}: {err}")
                    except Exception as err:  # pragma: no cover - defensive
                        load_attempts.append(f"{loader.__name__}: {err}")

                if model is None:
                    error_details = " | ".join(load_attempts)
                    raise RuntimeError(
                        "Unable to load vision-language model '%s': %s"
                        % (model_name, error_details or "no loaders succeeded")
                    )

                tokenizer = getattr(processor, "tokenizer", None)
                if tokenizer is None:
                    tokenizer = AutoTokenizer.from_pretrained(
                        model_name, trust_remote_code=True
                    )
=======
                model = AutoModelForVision2Seq.from_pretrained(model_name, **load_kwargs)
                tokenizer = getattr(processor, "tokenizer", processor)
>>>>>>> 34ee1b0a
            else:
                processor = AutoTokenizer.from_pretrained(
                    model_name, trust_remote_code=True
                )
                model = AutoModelForCausalLM.from_pretrained(model_name, **load_kwargs)
                tokenizer = processor
            if target_device != "auto":
                model.to(target_device)

            try:
                reference_parameter = next(model.parameters())
            except StopIteration:  # pragma: no cover - defensive, models always have params
                reference_parameter = None

            bundle_device: Optional[torch.device]
            bundle_dtype: Optional[torch.dtype]
            if target_device != "auto":
                bundle_device = torch.device(target_device)
                bundle_dtype = (
                    reference_parameter.dtype if reference_parameter is not None else None
                )
            else:
                if reference_parameter is not None:
                    bundle_device = reference_parameter.device
                    bundle_dtype = reference_parameter.dtype
                else:
                    bundle_device = torch.device("cuda") if torch.cuda.is_available() else torch.device("cpu")
                    bundle_dtype = torch.float16 if bundle_device.type == "cuda" else torch.float32
            model.eval()
            return _ModelBundle(
                processor=processor,
                tokenizer=tokenizer,
                model=model,
                device=bundle_device,
                dtype=bundle_dtype,
                uses_vision_language=uses_vision_language,
            )

        bundle = await asyncio.to_thread(_load)
        async with _CACHE_LOCK:
            _MODEL_CACHE[model_name] = bundle
        return bundle


def _build_generate_kwargs(params: Optional[Dict[str, Any]]) -> Dict[str, Any]:
    kwargs: Dict[str, Any] = {}
    max_new_tokens = 512
    temperature = 0.7
    top_p = None
    top_k = None
    repetition_penalty = None

    if params:
        if "max_new_tokens" in params:
            try:
                max_new_tokens = int(params["max_new_tokens"])
            except (TypeError, ValueError):
                logger.warning("Invalid max_new_tokens value: %s", params["max_new_tokens"])
        if "temperature" in params:
            try:
                temperature = float(params["temperature"])
            except (TypeError, ValueError):
                logger.warning("Invalid temperature value: %s", params["temperature"])
        if "top_p" in params:
            try:
                top_p = float(params["top_p"])
            except (TypeError, ValueError):
                logger.warning("Invalid top_p value: %s", params["top_p"])
        if "top_k" in params:
            try:
                top_k = int(params["top_k"])
            except (TypeError, ValueError):
                logger.warning("Invalid top_k value: %s", params["top_k"])
        if "repetition_penalty" in params:
            try:
                repetition_penalty = float(params["repetition_penalty"])
            except (TypeError, ValueError):
                logger.warning(
                    "Invalid repetition_penalty value: %s", params["repetition_penalty"]
                )

    max_new_tokens = max(1, min(max_new_tokens, 2048))
    kwargs["max_new_tokens"] = max_new_tokens

    do_sample = temperature is not None and temperature > 0
    kwargs["do_sample"] = do_sample
    if do_sample:
        kwargs["temperature"] = max(0.01, temperature)
        if top_p is not None and 0 < top_p <= 1:
            kwargs["top_p"] = top_p
        if top_k is not None and top_k > 0:
            kwargs["top_k"] = top_k
    if repetition_penalty is not None and repetition_penalty > 0:
        kwargs["repetition_penalty"] = repetition_penalty

    return kwargs


async def stream_chat_completion(
    messages: List[Dict[str, Any]],
    params: Optional[Dict[str, Any]] = None,
    image_paths: Optional[Iterable[Path]] = None,
    model: Optional[str] = None,
) -> AsyncGenerator[Dict[str, Any], None]:
    settings = get_settings()
    model_name = model or settings.model_name

    bundle = await _load_model(model_name)

    processor = bundle.processor

    def _encode() -> Dict[str, Any]:
        prompt = _format_prompt(
            messages,
            [path.as_posix() for path in image_paths] if image_paths else None,
        )
        if bundle.uses_vision_language:
            if image_paths:
                return _prepare_multimodal_inputs(
                    processor,
                    messages,
                    list(image_paths),
                )
            tokenizer_to_use = getattr(bundle.tokenizer, "__call__", None)
            if callable(tokenizer_to_use):
                return bundle.tokenizer(
                    prompt,
                    return_tensors="pt",
                    add_special_tokens=True,
                )
        return processor(
            text=prompt,
            return_tensors="pt",
            add_special_tokens=True,
        )

    encoded = await asyncio.to_thread(_encode)

    tokenizer = bundle.tokenizer

    try:
        model_device = bundle.device or next(bundle.model.parameters()).device
    except StopIteration:  # pragma: no cover - defensive
        model_device = torch.device("cuda") if torch.cuda.is_available() else torch.device("cpu")

    model_dtype = bundle.dtype
    if model_dtype is None:
        try:
            model_dtype = next(bundle.model.parameters()).dtype
        except StopIteration:  # pragma: no cover - defensive
            model_dtype = torch.float16 if model_device.type == "cuda" else torch.float32

    moved_inputs: Dict[str, Any] = {}
    for key, value in encoded.items():
        if hasattr(value, "to"):
            to_kwargs: Dict[str, Any] = {"device": model_device}
            if isinstance(model_device, torch.device) and model_device.type == "cuda":
                to_kwargs["non_blocking"] = True
            if isinstance(value, torch.Tensor) and value.is_floating_point():
                to_kwargs["dtype"] = model_dtype
            moved_inputs[key] = value.to(**to_kwargs)
        else:
            moved_inputs[key] = value
    encoded = moved_inputs

    streamer = TextIteratorStreamer(tokenizer, skip_prompt=True, skip_special_tokens=True)
    generate_kwargs = _build_generate_kwargs(params)
    generate_kwargs["streamer"] = streamer

    for key, value in encoded.items():
        generate_kwargs[key] = value

    loop = asyncio.get_running_loop()
    queue: asyncio.Queue[Optional[str]] = asyncio.Queue()

    def _forward_stream() -> None:
        for text in streamer:
            loop.call_soon_threadsafe(queue.put_nowait, text)
        loop.call_soon_threadsafe(queue.put_nowait, None)

    def _generate() -> None:
        with torch.inference_mode():
            bundle.model.generate(**generate_kwargs)

    forward_thread = threading.Thread(target=_forward_stream, daemon=True)
    forward_thread.start()

    generation_future = loop.run_in_executor(None, _generate)

    try:
        while True:
            chunk = await queue.get()
            if chunk is None:
                break
            if chunk:
                yield {"event": "token", "text": chunk}
        await generation_future
        yield {"event": "finish", "reason": "stop"}
    finally:
        if forward_thread.is_alive():
            forward_thread.join(timeout=0.1)


__all__ = ["stream_chat_completion"]<|MERGE_RESOLUTION|>--- conflicted
+++ resolved
@@ -7,24 +7,18 @@
 
 import torch
 from transformers import (
-<<<<<<< HEAD
     AutoModel,
-=======
->>>>>>> 34ee1b0a
     AutoModelForCausalLM,
     AutoModelForVision2Seq,
     AutoProcessor,
     AutoTokenizer,
     TextIteratorStreamer,
 )
-<<<<<<< HEAD
 
 try:  # transformers<4.46 does not expose this helper
     from transformers import AutoModelForImageTextToText
 except ImportError:  # pragma: no cover - optional depending on version
     AutoModelForImageTextToText = None  # type: ignore[assignment]
-=======
->>>>>>> 34ee1b0a
 from transformers.modeling_utils import PreTrainedModel
 
 from ..utils.env import get_settings
@@ -173,7 +167,6 @@
         if bundle:
             return bundle
         lock = _MODEL_LOCKS.setdefault(model_name, asyncio.Lock())
-<<<<<<< HEAD
 
     async with lock:
         async with _CACHE_LOCK:
@@ -181,15 +174,6 @@
             if bundle:
                 return bundle
 
-=======
-
-    async with lock:
-        async with _CACHE_LOCK:
-            bundle = _MODEL_CACHE.get(model_name)
-            if bundle:
-                return bundle
-
->>>>>>> 34ee1b0a
         settings = get_settings()
 
         def _load() -> _ModelBundle:
@@ -212,7 +196,6 @@
                 processor = AutoProcessor.from_pretrained(
                     model_name, trust_remote_code=True
                 )
-<<<<<<< HEAD
 
                 load_attempts: List[str] = []
 
@@ -245,10 +228,6 @@
                     tokenizer = AutoTokenizer.from_pretrained(
                         model_name, trust_remote_code=True
                     )
-=======
-                model = AutoModelForVision2Seq.from_pretrained(model_name, **load_kwargs)
-                tokenizer = getattr(processor, "tokenizer", processor)
->>>>>>> 34ee1b0a
             else:
                 processor = AutoTokenizer.from_pretrained(
                     model_name, trust_remote_code=True
