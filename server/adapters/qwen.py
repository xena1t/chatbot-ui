--- conflicted
+++ resolved
@@ -96,20 +96,13 @@
     if refs:
         segments.append("User shared the following image frames:")
         segments.extend(refs)
-<<<<<<< HEAD
 
     segments.append("Assistant:")
     return "\n".join(segments).strip() + "\n"
-=======
->>>>>>> 916271db
 
     segments.append("Assistant:")
     return "\n".join(segments).strip() + "\n"
 
-<<<<<<< HEAD
-=======
-
->>>>>>> 916271db
 def _coerce_model_inputs(inputs: Any) -> Dict[str, Any]:
     if inputs is None:
         return {}
@@ -159,7 +152,6 @@
 ) -> Dict[str, Any]:
     conversation = _build_conversation(messages)
     images = _load_images(frame_paths)
-<<<<<<< HEAD
 
     if images:
         if not conversation or conversation[-1]["role"] != "user":
@@ -182,30 +174,6 @@
 
     processor_attempt_errors: List[str] = []
 
-=======
-
-    if images:
-        if not conversation or conversation[-1]["role"] != "user":
-            conversation.append({"role": "user", "content": []})
-        existing_content = conversation[-1].setdefault("content", [])
-        image_items = [{"type": "image", "image": image} for image in images]
-        conversation[-1]["content"] = image_items + existing_content
-
-    fallback_prompt: Optional[str] = None
-
-    conversation_variants: List[List[Dict[str, Any]]] = [conversation]
-    flattened_variant: List[Dict[str, Any]] = [
-        {
-            "role": message.get("role", "user"),
-            "content": _ensure_text(message.get("content")),
-        }
-        for message in conversation
-    ]
-    conversation_variants.append(flattened_variant)
-
-    processor_attempt_errors: List[str] = []
-
->>>>>>> 916271db
     def _attempt(description: str, *args: Any, **kwargs: Any) -> Optional[Dict[str, Any]]:
         try:
             outputs = processor(*args, **kwargs)
@@ -239,25 +207,10 @@
             direct = _attempt(
                 "processor(messages=..., images=...)",
                 **conv_kwargs_with_images,
-<<<<<<< HEAD
-=======
             )
             if direct is not None:
                 return direct
 
-            video_payload = [images]
-            video_kwargs = dict(base_kwargs)
-            video_kwargs["messages"] = variant
-            video_kwargs["videos"] = video_payload
-            direct = _attempt(
-                "processor(messages=..., videos=...)",
-                **video_kwargs,
->>>>>>> 916271db
-            )
-            if direct is not None:
-                return direct
-
-<<<<<<< HEAD
             video_payload = [images]
             video_kwargs = dict(base_kwargs)
             video_kwargs["messages"] = variant
@@ -269,8 +222,6 @@
             if direct is not None:
                 return direct
 
-=======
->>>>>>> 916271db
         direct = _attempt("processor(messages=...)", **conv_kwargs)
         if direct is not None:
             return direct
@@ -628,11 +579,7 @@
         generate_kwargs[key] = value
 
     loop = asyncio.get_running_loop()
-<<<<<<< HEAD
     queue: asyncio.Queue[Any] = asyncio.Queue()
-=======
-    queue: asyncio.Queue[Optional[str]] = asyncio.Queue()
->>>>>>> 916271db
 
     def _forward_stream() -> None:
         for text in streamer:
@@ -650,7 +597,6 @@
 
     try:
         while True:
-<<<<<<< HEAD
             if generation_future.done() and queue.empty():
                 break
 
@@ -671,14 +617,6 @@
         if generation_exception is not None:
             raise generation_exception
 
-=======
-            chunk = await queue.get()
-            if chunk is None:
-                break
-            if chunk:
-                yield {"event": "token", "text": chunk}
-        await generation_future
->>>>>>> 916271db
         yield {"event": "finish", "reason": "stop"}
     finally:
         if forward_thread.is_alive():
